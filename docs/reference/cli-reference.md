# CLI Reference

Complete command-line interface documentation for `lawkit`.

## Global Commands

### `lawkit --help`
Display help information for the main command or subcommands.

### `lawkit --version`
Show version information.

### `lawkit list`
List all available statistical laws and their descriptions.

```bash
$ lawkit list
Available statistical laws:
  benf    - Benford Law analysis
  pareto  - Pareto Principle (80/20 rule) analysis
  zipf    - Zipf Law analysis
  normal  - Normal Distribution analysis
  poisson - Poisson Distribution analysis

Integration commands:
  analyze  - Multi-law basic analysis and recommendations
  validate - Data validation and consistency checks  
  diagnose - Conflict detection and detailed diagnostics
```

## Statistical Law Commands

### `lawkit benf` - Benford Law Analysis

Detect anomalies and assess data quality using Benford Law.

```bash
lawkit benf [OPTIONS] [INPUT]
```

#### Options
- `--format <FORMAT>, -f` - Output format: text, json, csv, yaml, toml, xml (default: text)
- `--quiet, -q` - Minimal output (numbers only)
- `--verbose, -v` - Enable verbose debugging output with detailed analysis insights
- `--filter <RANGE>` - Filter numbers by range (e.g., >=100, <1000, 50-500)
- `--min-count <NUMBER>, -c` - Minimum number of data points required for analysis (default: 10)
- `--threshold <LEVEL>, -t` - Anomaly detection threshold: low, medium, high, critical (default: auto)
- `--confidence <LEVEL>` - Statistical confidence level for tests (0.01-0.99, default: 0.95)
- `--sample-size <NUMBER>` - Maximum sample size for large datasets (improves performance)
- `--min-value <VALUE>` - Minimum value to include in analysis (filters small values that add noise)

<<<<<<< HEAD
**Note**: The `--optimize` option has been deprecated. Optimization is now applied automatically.

=======
>>>>>>> ad3a2693
#### Verbose Output
The `--verbose` flag provides comprehensive debugging and analysis information:

**Debug Information:**
- Input argument detection and validation
- Data processing strategy (automatic optimization, streaming)
- Filter application with before/after statistics
- Data collection and parsing details

**Performance Metrics:**
- Processing time in milliseconds
- Memory usage in MB
- Number of chunks processed for large datasets
- Items processed counts

**Analysis Insights:**
- Statistical computation steps
- Confidence interval details
- Algorithm selection reasoning
- Data quality assessment

Example verbose output:
```bash
$ echo "123 456 789" | lawkit benf --verbose
Debug: input argument = None
Debug: Reading from stdin, using automatic optimization
Debug: Using automatic optimization (streaming + incremental + memory efficiency)
Debug: Collected 3 numbers from stream
Debug: Streaming analysis successful - 3 items processed
Debug: Processed 3 numbers in 1 chunks
Debug: Memory used: 0.00 MB
Debug: Processing time: 1 ms

# Standard analysis output follows...
```

#### Examples
```bash
# Basic analysis
lawkit benf data.csv

# Detailed output with JSON format
lawkit benf transactions.json --verbose --format json

# Quiet mode for minimal output
lawkit benf data.csv --quiet

# Filter large transactions with high threshold
lawkit benf accounts.csv --filter ">=1000" --threshold high

# High confidence analysis for auditing (99% confidence level)
lawkit benf audit_data.csv --confidence 0.99 --verbose

# Performance optimization for large datasets
lawkit benf big_data.csv --sample-size 50000

# Filter out small values that add noise to analysis
lawkit benf financial_data.csv --min-value 100
```

### `lawkit pareto` - Pareto Principle Analysis

Analyze concentration and apply the 80/20 rule.

```bash
lawkit pareto [OPTIONS] [INPUT]
```

#### Common Options
- `--format <FORMAT>, -f` - Output format: text, json, csv, yaml, toml, xml (default: text)
- `--quiet, -q` - Minimal output
- `--verbose, -v` - Detailed output
- `--filter <RANGE>` - Filter numbers by range (e.g., >=100, <1000, 50-500)
- `--min-count <NUMBER>, -c` - Minimum number of data points required for analysis (default: 10)

#### Specific Options
- `--concentration <THRESHOLD>, -C` - Concentration threshold (0.0-1.0) (default: 0.8)
- `--gini-coefficient` - Calculate Gini coefficient for inequality measurement
- `--percentiles <PERCENTILES>` - Custom percentiles to calculate (e.g., 70,80,90)
- `--business-analysis` - Enable business analysis insights

#### Examples
```bash
# Basic pareto analysis
lawkit pareto sales.csv

# Custom threshold
lawkit pareto data.csv --concentration 0.9

# Business analysis with Gini coefficient
lawkit pareto customers.csv --business-analysis --gini-coefficient

# Custom percentiles
lawkit pareto revenue.csv --percentiles 70,80,90,95
```

### `lawkit zipf` - Zipf Law Analysis

Analyze frequency distributions and ranking patterns. Supports both numeric and text data analysis.

```bash
lawkit zipf [OPTIONS] [INPUT]
```

#### Common Options
- `--format <FORMAT>, -f` - Output format: text, json, csv, yaml, toml, xml (default: text)
- `--quiet, -q` - Minimal output
- `--verbose, -v` - Detailed output
- `--filter <RANGE>` - Filter numbers by range (e.g., >=100, <1000, 50-500)
- `--min-count <NUMBER>, -c` - Minimum number of data points required for analysis (default: 10)

#### Specific Options
- `--text, -T` - Enable text analysis mode
- `--words <NUMBER>, -w` - Maximum number of words to analyze in text mode (default: 1000)

#### Examples
```bash
# Basic zipf analysis (numeric data)
lawkit zipf frequency_data.csv

# Text analysis mode
lawkit zipf text_document.txt --text

# Text analysis with word limit
lawkit zipf large_text.txt --text --words 500

# Verbose output
lawkit zipf rankings.csv --verbose

# JSON output format
lawkit zipf data.csv --format json
```

### `lawkit normal` - Normal Distribution Analysis

Test for normality and detect outliers. Provides advanced statistical analysis capabilities.

```bash
lawkit normal [OPTIONS] [INPUT]
```

#### Common Options
- `--format <FORMAT>, -f` - Output format: text, json, csv, yaml, toml, xml (default: text)
- `--quiet, -q` - Minimal output
- `--verbose, -v` - Detailed output
- `--filter <RANGE>` - Filter numbers by range (e.g., >=100, <1000, 50-500)
- `--min-count <NUMBER>, -c` - Minimum number of data points required for analysis (default: 10)

#### Analysis Options
- `--test <METHOD>, -T` - Normality test method: shapiro, anderson, ks, all (default: all)
- `--outliers, -O` - Enable outlier detection
- `--outlier-method <METHOD>` - Outlier detection method: zscore, modified_zscore, iqr, lof, isolation, dbscan, ensemble (default: zscore)
- `--quality-control, -Q` - Enable quality control analysis
- `--spec-limits <LOWER,UPPER>` - Specification limits for quality control (e.g., 9.5,10.5)
- `--enable-timeseries` - Enable time series analysis
- `--timeseries-window <SIZE>` - Time series analysis window size (default: 10)

#### Examples
```bash
# Basic normality testing
lawkit normal data.csv

# Specific test method
lawkit normal data.csv --test shapiro

# Outlier detection
lawkit normal data.csv --outliers --outlier-method lof

# Quality control analysis
lawkit normal production_data.csv --quality-control --spec-limits 9.5,10.5

# Time series analysis
lawkit normal timeseries_data.csv --enable-timeseries --timeseries-window 20

# Detailed output
lawkit normal measurements.csv --verbose

# JSON output format
lawkit normal quality_data.csv --format json
```

### `lawkit poisson` - Poisson Distribution Analysis

Analyze event occurrences and rare events.

```bash
lawkit poisson [OPTIONS] [INPUT]
```

#### Common Options
- `--format <FORMAT>, -f` - Output format: text, json, csv, yaml, toml, xml (default: text)
- `--quiet, -q` - Minimal output (numbers only)
- `--verbose, -v` - Enable verbose debugging output with detailed analysis insights
<<<<<<< HEAD
- `--filter <RANGE>` - Filter numbers by range (e.g., >=100, <1000, 50-500)
- `--min-count <NUMBER>, -c` - Minimum number of data points required for analysis (default: 10)
=======
- `--min-count <NUMBER>` - Minimum number of data points required for analysis (default: 10)
- `--optimize` - Enable memory and processing optimizations for large datasets
>>>>>>> ad3a2693
- `--confidence <LEVEL>` - Statistical confidence level for tests (0.01-0.99, default: 0.95)

#### Analysis Options
- `--test <METHOD>, -T` - Goodness-of-fit test method: chi_square, ks, variance, all (default: all)
- `--predict, -p` - Enable probability prediction
- `--max-events <NUMBER>` - Maximum number of events for analysis (default: 20)
- `--rare-events, -R` - Focus on rare event analysis

**Note**: The `--optimize` option has been deprecated. Optimization is now applied automatically.

#### Examples
```bash
# Basic Poisson analysis
lawkit poisson events.csv

# Specific test method
lawkit poisson data.csv --test chi_square

# Probability prediction mode
lawkit poisson server_logs.csv --predict --max-events 50

# Rare event analysis
lawkit poisson rare_events.csv --rare-events

# Detailed output
lawkit poisson incidents.csv --verbose

# JSON output format
lawkit poisson data.csv --format json

# High confidence level for critical analysis
lawkit poisson server_errors.csv --confidence 0.99 --verbose
```

## Generation Commands

### `lawkit generate` - Sample Data Generation

Generate sample data following specific statistical laws for testing and validation.

```bash
lawkit generate <LAW> [OPTIONS]
```

#### Available Laws
- `benf` - Generate Benford's law compliant data
- `pareto` - Generate Pareto distribution data
- `zipf` - Generate Zipf's law data
- `normal` - Generate normal distribution data
- `poisson` - Generate Poisson distribution data

#### Common Generation Options
- `--samples <NUMBER>` - Number of samples to generate (default: 1000)
- `--seed <NUMBER>` - Random seed for reproducible generation
- `--output-file <FILE>` - Output file path (default: stdout)

#### Law-Specific Options

**Benford Generation:**
- `--fraud-rate <RATE>` - Fraud injection rate (0.0-1.0) for testing (default: 0.0)
- `--range <MIN,MAX>` - Number range for generation (e.g., 1,10000) (default: 1,100000)

#### Examples
```bash
# Generate Benford's law data
lawkit generate benf --samples 5000

# Generate Benford data with fraud injection
lawkit generate benf --samples 2000 --fraud-rate 0.1

# Generate reproducible data with custom range
lawkit generate benf --samples 1000 --seed 42 --range 1,50000

# Generate and save to file
lawkit generate normal --samples 1000 --output-file test_data.csv
```

## Integration Commands

### `lawkit analyze` - Multi-Law Analysis

Perform basic multi-law analysis with recommendations for comprehensive data assessment.

```bash
lawkit analyze [OPTIONS] [INPUT]
```

### `lawkit validate` - Data Validation

Validate data consistency and quality across multiple statistical patterns.

```bash
lawkit validate [OPTIONS] [INPUT]
```

### `lawkit diagnose` - Conflict Detection

Detect conflicts and provide detailed diagnostics between statistical law results.

```bash
lawkit diagnose [OPTIONS] [INPUT]
```

#### Options
- `--laws <LAWS>` - Specific laws to analyze: benf,pareto,zipf,normal,poisson
- `--focus <FOCUS>` - Analysis focus: quality, concentration, distribution, anomaly
- `--purpose <PURPOSE>` - Analysis purpose: quality, fraud, concentration, anomaly, distribution, general
- `--recommend` - Enable optimal law recommendation mode
- `--threshold <THRESHOLD>` - Conflict detection threshold (0.0-1.0) (default: 0.5)
- `--report <TYPE>` - Integration report type: summary, detailed, conflicting (default: summary)
- `--consistency-check` - Enable consistency check
- `--cross-validation` - Enable cross-validation analysis
- `--confidence-level <LEVEL>` - Confidence level (default: 0.95)

#### Examples
```bash
# Compare all laws
lawkit analyze data.csv

# Focus on fraud detection
lawkit analyze transactions.csv --purpose fraud --recommend

# Custom law selection
lawkit analyze data.csv --laws benf,normal --focus quality

# Verbose output with JSON format
lawkit analyze dataset.csv --verbose --format json
```

## Common Options

All commands support these common options:

### Input/Output
- `[INPUT]` - Input data (file path, URL, or '-' for stdin)
- `--format <FORMAT>` - Output format: text, json, csv, yaml, toml, xml
- `--quiet, -q` - Minimal output
- `--verbose, -v` - Detailed output

**Note**: Optimization is automatically applied, so the `--optimize` option is no longer needed.

### Data Processing
- `--filter <RANGE>` - Number filtering (>=100, <1000, 50-500)
- `--min-count <NUMBER>` - Minimum data points required (default: 10)

## Input Formats

`lawkit` supports multiple input formats:

- **Text files** - Numbers separated by whitespace/commas
- **CSV** - Comma-separated values
- **JSON** - Structured data
- **YAML** - YAML configuration files
- **TOML** - TOML configuration files
- **XML** - XML data files

## Output Formats

### Text Format (Default)
Human-readable output with analysis results, interpretations, and recommendations.

### JSON Format
Machine-readable structured output for APIs and automation:
```json
{
  "dataset": "data.csv",
  "numbers_analyzed": 1000,
  "risk_level": "Low",
  "analysis_results": {...}
}
```

### CSV Format
Tabular format for spreadsheet import:
```csv
dataset,numbers_analyzed,risk_level,score
data.csv,1000,Low,0.85
```

## Exit Codes

- `0` - Success, low risk
- `10` - Medium risk detected
- `11` - High risk detected
- `12` - Critical risk detected
- `1` - Analysis error
- `2` - Invalid arguments
- `3` - File/network error

## Examples by Use Case

### Fraud Detection
```bash
# Financial transaction analysis
lawkit benf transactions.csv --verbose

# Multi-law fraud detection
lawkit analyze suspicious_data.csv --purpose fraud --recommend
```

### Data Quality Assessment
```bash
# Comprehensive quality check
lawkit analyze dataset.csv --purpose quality --verbose

# Focus on normality
lawkit normal dataset.csv --verbose
```

### Business Intelligence
```bash
# 80/20 analysis
lawkit pareto sales.csv --threshold 0.8

# Customer analysis
lawkit zipf customer_frequency.csv --verbose
```

### Anomaly Detection
```bash
# Normality and outlier analysis
lawkit normal data.csv --verbose

# Event analysis
lawkit poisson incidents.csv --verbose
```<|MERGE_RESOLUTION|>--- conflicted
+++ resolved
@@ -49,11 +49,7 @@
 - `--sample-size <NUMBER>` - Maximum sample size for large datasets (improves performance)
 - `--min-value <VALUE>` - Minimum value to include in analysis (filters small values that add noise)
 
-<<<<<<< HEAD
 **Note**: The `--optimize` option has been deprecated. Optimization is now applied automatically.
-
-=======
->>>>>>> ad3a2693
 #### Verbose Output
 The `--verbose` flag provides comprehensive debugging and analysis information:
 
@@ -247,13 +243,8 @@
 - `--format <FORMAT>, -f` - Output format: text, json, csv, yaml, toml, xml (default: text)
 - `--quiet, -q` - Minimal output (numbers only)
 - `--verbose, -v` - Enable verbose debugging output with detailed analysis insights
-<<<<<<< HEAD
 - `--filter <RANGE>` - Filter numbers by range (e.g., >=100, <1000, 50-500)
 - `--min-count <NUMBER>, -c` - Minimum number of data points required for analysis (default: 10)
-=======
-- `--min-count <NUMBER>` - Minimum number of data points required for analysis (default: 10)
-- `--optimize` - Enable memory and processing optimizations for large datasets
->>>>>>> ad3a2693
 - `--confidence <LEVEL>` - Statistical confidence level for tests (0.01-0.99, default: 0.95)
 
 #### Analysis Options
