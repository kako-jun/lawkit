--- conflicted
+++ resolved
@@ -123,43 +123,6 @@
 
 lawkitは複数の統計レンズを通してデータを同時に分析し、結果を統合して包括的な洞察と推奨事項を提供します。
 
-<<<<<<< HEAD
-## 🚀 クイックスタート
-
-### インストール
-
-```bash
-# 統計分析ツールキット（推奨）
-cargo install lawkit
-
-# または事前ビルドバイナリをダウンロード
-wget https://github.com/kako-jun/lawkit/releases/latest/download/lawkit-linux-x86_64.tar.gz
-tar -xzf lawkit-linux-x86_64.tar.gz
-```
-
-### 基本的な使用方法
-
-```bash
-# 単一法則分析
-lawkit benf data.csv
-lawkit pareto sales.csv
-lawkit normal measurements.csv
-
-# 多法則比較（推奨）
-lawkit compare --laws benf,pareto data.csv
-lawkit compare --laws all financial_data.csv
-
-# 国際数字対応
-echo "壹萬貳仟參佰肆拾伍" | lawkit benf    # 中国語繁体字金融数字
-echo "五万六千七百八十九" | lawkit benf    # 日本語漢数字
-echo "１２３４５６" | lawkit benf          # 全角数字
-
-# フィルタリング付き高度分析
-lawkit compare --laws all --filter ">=1000" --format json data.csv
-```
-=======
->>>>>>> 8e0834a2
-
 ## 仕様
 
 ### 対応統計法則
